{
  "dataset_reader": {
    "type": "bert_reader",
    "max_seq_length": 512,
    "dupe_factor": 5,
    "short_seq_prob": 0.1,
    "masked_lm_prob": 0.15,
    "max_predictions_per_seq": 20,
    "lazy": true,
    "tokenizer": {
      "type": "word",
      "word_splitter": {
        "type": "spacy"
      }
    },
    "token_indexers": {
      "tokens": {
        "type": "single_id",
        "lowercase_tokens": true
      }
    }
  },
  "train_data_path": "/home/icepine.hans/data/bert_sample.txt",
  "validation_data_path": "/home/icepine.hans/data/bert_sample_validate.txt",
  "model": {
    "type": "bert",
    "use_fp16": true,
    "text_field_embedder": {
      "type": "basic_v2",
      "use_fp16": true,
      "tokens": {
        "type": "embedding_v2",
        "pretrained_file": "/home/icepine.hans/Downloads/glove.840B.300d.zip",
        "embedding_dim": 300,
        "trainable": true
      }
    },
    "transformer": {
      "use_fp16": true,
      "type": "transformer",
      "num_hidden_layers": 6,
      "intermediate_size": 3072,
      "intermediate_act_fn": "gelu",
      "num_heads": 12,
      "input_size": 300,
      "memory_size": 300,
      "key_depth": 768,
      "value_depth": 768,
      "max_position_embeddings": 512,
      "type_vocab_size": 2,
      "attention_dropout_prob": 0.1,
      "dropout_prob": 0.1,
      "attention_type": "dot_product"
    },
    "initializer": [
      [
<<<<<<< HEAD
        "_transformer\\.self_attention_.*weight",
=======
        "_transformer\\._norm_layer.*weight",
>>>>>>> b7fa0e1e
        {
          "type": "xavier_normal"
        }
      ]
    ]
  },
  "iterator": {
    "type": "bucket",
    "sorting_keys": [
      [
        "tokens",
        "num_tokens"
      ]
    ],
    "batch_size": 16
  },
  "trainer": {
    "num_epochs": 10,
    "patience": 2,
    "cuda_device": 0,
    "grad_clipping": 1.0,
    "validation_metric": "+accuracy",
    "optimizer": {
      "type": "bert_adam_v2",
      "lr": 2e-5
    }
  }
}<|MERGE_RESOLUTION|>--- conflicted
+++ resolved
@@ -54,11 +54,7 @@
     },
     "initializer": [
       [
-<<<<<<< HEAD
-        "_transformer\\.self_attention_.*weight",
-=======
         "_transformer\\._norm_layer.*weight",
->>>>>>> b7fa0e1e
         {
           "type": "xavier_normal"
         }
@@ -79,11 +75,11 @@
     "num_epochs": 10,
     "patience": 2,
     "cuda_device": 0,
-    "grad_clipping": 1.0,
+    "grad_clipping": 1,
     "validation_metric": "+accuracy",
     "optimizer": {
       "type": "bert_adam_v2",
-      "lr": 2e-5
+      "lr": 0.00002
     }
   }
 }